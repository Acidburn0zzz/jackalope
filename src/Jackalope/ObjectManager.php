<?php
namespace Jackalope;

use ArrayIterator;
use PHPCR\Util\PathHelper;
use Jackalope\Transport\Operation;
use InvalidArgumentException;

use PHPCR\SessionInterface;
use PHPCR\NodeInterface;
use PHPCR\PropertyInterface;
use PHPCR\RepositoryException;
use PHPCR\AccessDeniedException;
use PHPCR\ItemNotFoundException;
use PHPCR\ItemExistsException;
use PHPCR\PathNotFoundException;
use PHPCR\UnsupportedRepositoryOperationException;

use PHPCR\Util\UUIDHelper;

use PHPCR\Version\VersionInterface;

use Jackalope\Transport\TransportInterface;
use Jackalope\Transport\PermissionInterface;
use Jackalope\Transport\WritingInterface;
use Jackalope\Transport\NodeTypeManagementInterface;
use Jackalope\Transport\NodeTypeCndManagementInterface;
use Jackalope\Transport\AddNodeOperation;
use Jackalope\Transport\MoveNodeOperation;
use Jackalope\Transport\RemoveNodeOperation;
use Jackalope\Transport\RemovePropertyOperation;

/**
 * Implementation specific class that talks to the Transport layer to get nodes
 * and caches every node retrieved to improve performance.
 *
 * For write operations, the object manager acts as the Unit of Work handler:
 * it keeps track which nodes are dirty and updates them with the transport
 * interface.
 *
 * As not all transports have the same capabilities, we do some checks here,
 * but only if the check is not already done at the entry point. For
 * versioning, transactions, locking and so on, the check is done when the
 * respective manager is requested from the session or workspace. As those
 * managers are the only entry points we do not check here again.
 *
 * @license http://www.apache.org/licenses Apache License Version 2.0, January 2004
 *
 * @private
 */
class ObjectManager
{
    /**
     * The factory to instantiate objects
     * @var FactoryInterface
     */
    protected $factory;

    /**
     * @var SessionInterface
     */
    protected $session;

    /**
     * @var TransportInterface
     */
    protected $transport;

    /**
     * Mapping of typename => absolutePath => node or item object.
     *
     * There is no notion of order here. The order is defined by order in the
     * Node::nodes array.
     *
     * @var array
     */
    protected $objectsByPath = array('Node' => array());

    /**
     * Mapping of uuid => absolutePath.
     *
     * Take care never to put a path in here unless there is a node for that
     * path in objectsByPath.
     *
     * @var array
     */
    protected $objectsByUuid = array();

    /**
     * This is an ordered list of all operations to commit to the transport
     * during save. The values are the add, move and remove operation classes.
     *
     * Add, remove and move actions need to be saved in the correct order to avoid
     * i.e. adding something where a node has not yet been moved to.
     *
     * @var \Jackalope\Transport\Operation[]
     */
    protected $operationsLog = array();

    /**
     * Contains the list of paths that have been added to the workspace in the
     * current session.
     *
     * Keys are the full paths to be added
     *
     * @var AddNodeOperation[]
     */
    protected $nodesAdd = array();

    /**
     * Contains the list of node remove operations for the current session.
     *
     * Keys are the full paths to be removed.
     *
     * Note: Keep in mind that a delete is recursive, but we only have the
     * explicitly deleted paths in this array. We check on deleted parents
     * whenever retrieving a non-cached node.
     *
     * @var RemoveNodeOperation[]
     */
    protected $nodesRemove = array();

    /**
     * Contains the list of property remove operations for the current session.
     *
     * Keys are the full paths of properties to be removed.
     *
     * @var RemovePropertyOperation[]
     */
    protected $propertiesRemove = array();

    /**
     * Contains a list of nodes that where moved during this session.
     *
     * Keys are the source paths, values the move operations containing the
     * target path.
     *
     * The objectsByPath array is updated immediately and any getItem and
     * similar requests are rewritten for the transport layer until save()
     *
     * Only nodes can be moved, not properties.
     *
     * Note: Keep in mind that moving also affects all children of the moved
     * node, but we only have the explicitly moved paths in this array. We
     * check on moved parents whenever retrieving a non-cached node.
     *
     * @var MoveNodeOperation[]
     */
    protected $nodesMove = array();

    /**
     * Create the ObjectManager instance with associated session and transport
     *
     * @param FactoryInterface $factory the object factory
     * @param TransportInterface $transport
     * @param SessionInterface $session
     */
    public function __construct(FactoryInterface $factory, TransportInterface $transport, SessionInterface $session)
    {
        $this->factory = $factory;
        $this->transport = $transport;
        $this->session = $session;
    }

    /**
     * Get the node identified by an absolute path.
     *
     * To prevent unnecessary work to be done a cache is filled to only fetch
     * nodes once. To reset a node with the data from the backend, use
     * Node::refresh()
     *
     * Uses the factory to create a Node object.
     *
     * @param string $absPath The absolute path of the node to fetch.
     * @param string $class The class of node to get. TODO: Is it sane to fetch
     *      data separately for Version and normal Node?
     * @param object $object A (prefetched) object (de-serialized json) from the backend
     *      only to be used if we get child nodes in one backend call
     *
     * @return NodeInterface
     *
     * @throws ItemNotFoundException If nothing is found at that
     *      absolute path
     * @throws RepositoryException If the path is not absolute or not
     *      well-formed
     *
     * @see Session::getNode()
     */
    public function getNodeByPath($absPath, $class = 'Node', $object = null)
    {
        $absPath = PathHelper::normalizePath($absPath);

        if (!empty($this->objectsByPath[$class][$absPath])) {
            // Return it from memory if we already have it
            return $this->objectsByPath[$class][$absPath];
        }

        // do this even if we have item in cache, will throw error if path is deleted - sanity check
        $fetchPath = $this->getFetchPath($absPath, $class);
        if (!$object) {
            // this is the first request, get data from transport
            $object = $this->transport->getNode($fetchPath);
        }

        // recursively create nodes for pre-fetched children if fetchDepth was > 1
        foreach ($object as $name => $properties) {
            if (is_object($properties)) {
                $objVars = get_object_vars($properties);
                $countObjVars = count($objVars);
                // if there's more than one objectvar or just one and this isn't jcr:uuid,
                // then we assume this child was pre-fetched from the backend completely
                if ($countObjVars > 1 || ($countObjVars == 1 && !isset($objVars['jcr:uuid']))) {
                    try {
                        $this->getNodeByPath($absPath . '/' . $name, $class, $properties);
                    } catch (ItemNotFoundException $ignore) {
                        // we get here if the item was deleted or moved locally. just ignore
                    }
                }
            }
        }

        /** @var $node NodeInterface */
        $node = $this->factory->get(
            $class,
            array(
                $object,
                $absPath,
                $this->session,
                $this
            )
        );
        if ($uuid = $node->getIdentifier()) {
            // map even nodes that are not mix:referenceable, as long as they have a uuid
            $this->objectsByUuid[$uuid] = $absPath;
        }
        $this->objectsByPath[$class][$absPath] = $node;

        return $this->objectsByPath[$class][$absPath];
    }

    /**
     * Get multiple nodes identified by an absolute paths. Missing nodes are
     * ignored.
     *
     * Note paths that cannot be found will be ignored and missing from the
     * result.
     *
     * Uses the factory to create Node objects.
     *
     * @param array $paths Array containing the absolute paths of the nodes to
     *      fetch.
     * @param string $class The class of node to get. TODO: Is it sane to
     *      fetch data separately for Version and normal Node?
     *
     * @return Node[] that contains all found NodeInterface
     *      instances keyed by their path
     *
     * @throws RepositoryException If the path is not absolute or not
     *      well-formed
     *
     * @see Session::getNodes()
     */
    public function getNodesByPath($paths, $class = 'Node')
    {
        $nodes = $fetchPaths = array();

        foreach ($paths as $absPath) {
            if (!empty($this->objectsByPath[$class][$absPath])) {
                // Return it from memory if we already have it
                $nodes[$absPath] = $this->objectsByPath[$class][$absPath];
            } else {
                $nodes[$absPath] = '';
                $fetchPaths[$absPath] = $this->getFetchPath($absPath, $class);
            }
        }

        if (!empty($fetchPaths)) {
            $data = $this->transport->getNodes($fetchPaths);
            $dataItems = array();

            foreach ($data as $fetchPath => $item) {
                $dataItems[$fetchPath] = $item;
            }

            foreach ($fetchPaths as $absPath => $fetchPath) {
                if (array_key_exists($fetchPath, $dataItems)) {
                    $nodes[$absPath] = $this->getNodeByPath($absPath, $class, $dataItems[$fetchPath]);
                } else {
                    unset($nodes[$absPath]);
                }
            }
        }

        return new ArrayIterator($nodes);
    }

    /**
     * Resolve the path through all pending operations and sanity check while
     * doing this.
     *
     * @param string $absPath The absolute path of the node to fetch.
     * @param string $class The class of node to get. TODO: Is it sane to fetch
     *      data separately for Version and normal Node?
     *
     * @return string fetch path
     *
     * @throws ItemNotFoundException if while walking backwards through the
     *      operations log we see this path was moved away or got deleted
     */
    protected function getFetchPath($absPath, $class)
    {
        $absPath = PathHelper::normalizePath($absPath);

        if (!isset($this->objectsByPath[$class])) {
            $this->objectsByPath[$class] = array();
        }

        $op = end($this->operationsLog);
        while ($op) {
            if ($op instanceof MoveNodeOperation) {
                if ($absPath == $op->srcPath) {
                    throw new ItemNotFoundException("Path not found (moved in current session): $absPath");
                }
                if (strpos($absPath, $op->srcPath . '/') === 0) {
                    throw new ItemNotFoundException("Path not found (parent node {$op->srcPath} moved in current session): $absPath");
                }
                if (strpos($absPath, $op->dstPath . '/') === 0 || $absPath == $op->dstPath) {
                    $absPath= substr_replace($absPath, $op->srcPath, 0, strlen($op->dstPath));
                }
            } elseif ($op instanceof RemoveNodeOperation || $op instanceof RemovePropertyOperation) {
                if ($absPath == $op->srcPath) {
                    throw new ItemNotFoundException("Path not found (node deleted in current session): $absPath");
                }
                if (strpos($absPath, $op->srcPath . '/') === 0) {
                    throw new ItemNotFoundException("Path not found (parent node {$op->srcPath} deleted in current session): $absPath");
                }
            } elseif ($op instanceof AddNodeOperation) {
                if ($absPath == $op->srcPath) {
                    // we added this node at this point so no more sanity checks needed.
                    return $absPath;
                }
            }


            $op = prev($this->operationsLog);
        }

        return $absPath;
    }

    /**
     * Get the property identified by an absolute path.
     *
     * Uses the factory to instantiate a Property.
     *
     * Currently Jackalope just loads the containing node and then returns
     * the requested property of the node instance.
     *
     * @param string $absPath The absolute path of the property to create.
     * @return PropertyInterface
     *
     * @throws ItemNotFoundException if item is not found at this path
     */
    public function getPropertyByPath($absPath)
    {
        list($name, $nodep) = $this->getNodePath($absPath);
        // OPTIMIZE: should use transport->getProperty - when we implement this, we must make sure only one instance of each property ever exists. and do the moved/deleted checks that are done in node
        $n = $this->getNodeByPath($nodep);
        try {
            return $n->getProperty($name); //throws PathNotFoundException if there is no such property
        } catch (PathNotFoundException $e) {
            throw new ItemNotFoundException($e->getMessage(), $e->getCode(), $e);
        }
    }

    /**
     * Get all nodes of those properties in one batch, then collect the
     * properties of them.
     *
     * @param $absPaths
     *
     * @return ArrayIterator that contains all found PropertyInterface
     *      instances keyed by their path
     */
    public function getPropertiesByPath($absPaths)
    {
        // list of nodes to fetch
        $nodemap = array();
        // ordered list of what to return
        $returnmap = array();

        foreach ($absPaths as $path) {
            list($name, $nodep) = $this->getNodePath($path);
            if (! isset($nodemap[$nodep])) {
                $nodemap[$nodep] = $nodep;
            }
            $returnmap[$path] = array('name' => $name, 'path' => $nodep);
        }
        $nodes = $this->getNodesByPath($nodemap);

        $properties = array();
        foreach ($returnmap as $key => $data) {
            if (isset($nodes[$data['path']]) && $nodes[$data['path']]->hasProperty($data['name'])) {
                $properties[$key] = $nodes[$data['path']]->getProperty($data['name']);
            }
        }
        return new ArrayIterator($properties);
    }

    /**
     * Get the node path for a property, and the property name
     *
     * @param $absPath
     *
     * @return array with name, node path
     */
    protected function getNodePath($absPath)
    {
        $absPath = PathHelper::normalizePath($absPath);

        $name = PathHelper::getNodeName($absPath); //the property name
        $nodep = PathHelper::getParentPath($absPath,0,strrpos($absPath,'/')+1); //the node this property should be in
        return array($name, $nodep);
    }

    /**
     * Get the node identified by an uuid or (relative) path.
     *
     * If you have an absolute path use {@link getNodeByPath()} for better
     * performance.
     *
     * @param string $identifier uuid or (relative) path
     * @param string $root optional root if you are in a node context - not
     *      used if $identifier is an uuid
     * @param string $class optional class name for the factory
     *
     * @return NodeInterface The specified Node. if not available,
     *      ItemNotFoundException is thrown
     *
     * @throws ItemNotFoundException If the path was not found
     * @throws RepositoryException if another error occurs.
     *
     * @see Session::getNode()
     */
    public function getNode($identifier, $root = '/', $class = 'Node')
    {
        if (UUIDHelper::isUUID($identifier)) {
            if (empty($this->objectsByUuid[$identifier])) {
                $path = $this->transport->getNodePathForIdentifier($identifier);
                $node = $this->getNodeByPath($path, $class);
                $this->objectsByUuid[$identifier] = $path; //only do this once the getNodeByPath has worked

                return $node;
            }

            return $this->getNodeByPath($this->objectsByUuid[$identifier], $class);
        }

        $path = PathHelper::absolutizePath($identifier, $root);

        return $this->getNodeByPath($path, $class);
    }

    /**
     * Get the nodes identified by the given uuids or absolute paths.
     *
     * Note uuids/paths that cannot be found will be ignored
     *
     * @param array $identifiers uuid's or absolute paths
     * @param string $class optional class name for the factory
     *
     * @return ArrayIterator of NodeInterface of the specified nodes keyed by their path
     *
     * @throws RepositoryException if another error occurs.
     *
     * @see Session::getNodes()
     */
    public function getNodes($identifiers, $class = 'Node')
    {
        // TODO get paths for UUID's via a single query
        $paths = array();
        foreach ($identifiers as $key => $identifier) {
            if (UUIDHelper::isUUID($identifier)) {
                if (empty($this->objectsByUuid[$identifier])) {
                    try {
                        $paths[$key] = $this->transport->getNodePathForIdentifier($identifier);
                    } catch (ItemNotFoundException $e) {
                        // ignore
                    }
                } else {
                    $paths[$key] = $this->objectsByUuid[$identifier];
                }
            } else {
                $paths[$key] = $identifier;
            }
        }
        return $this->getNodesByPath($paths, $class);
    }

    /**
     * Retrieves the stream for a binary value.
     *
     * @param string $path The absolute path to the stream
     *
     * @return stream
     */
    public function getBinaryStream($path)
    {
        return $this->transport->getBinaryStream($this->getFetchPath($path, 'Node'));
    }

    /**
     * Returns the node types specified by name in the array or all types if no
     * filter is given.
     *
     * This is only a proxy to the transport
     *
     * @param array $nodeTypes Empty for all or specify node types by name
     *
     * @return \DOMDocument containing the nodetype information
     */
    public function getNodeTypes($nodeTypes = array())
    {
        return $this->transport->getNodeTypes($nodeTypes);
    }

    /**
     * Get a single nodetype.
     *
     * @param string $nodeType the name of nodetype to get from the transport
     *
     * @return \DOMDocument containing the nodetype information
     *
     * @see getNodeTypes()
     */
    public function getNodeType($nodeType)
    {
        return $this->getNodeTypes(array($nodeType));
    }

    /**
     * Register node types with the backend.
     *
     * This is only a proxy to the transport
     *
     * @param array $definitions an array of NodeTypeDefinitions
     * @param boolean $allowUpdate whether to fail if node already exists or to
     *      update it
     *
     * @return bool true on success
     */
    public function registerNodeTypes($types, $allowUpdate)
    {
        if (! $this->transport instanceof NodeTypeManagementInterface) {
            if ($this->transport instanceof NodeTypeCndManagementInterface) {
                throw new UnsupportedRepositoryOperationException('TODO: serialize the node types to cnd');
            }
            throw new UnsupportedRepositoryOperationException('Transport does not support registering node types');
        }

        return $this->transport->registerNodeTypes($types, $allowUpdate);
    }

    /**
     * Returns all accessible REFERENCE properties in the workspace that point
     * to the node
     *
     * @param string $path the path of the referenced node
     * @param string $name name of referring REFERENCE properties to be
     *      returned; if null then all referring REFERENCEs are returned
     *
     * @return ArrayIterator
     *
     * @see Node::getReferences()
     */
    public function getReferences($path, $name = null)
    {
        $references = $this->transport->getReferences($this->getFetchPath($path, 'Node'), $name);
        return $this->pathArrayToPropertiesIterator($references);
    }

    /**
     * Returns all accessible WEAKREFERENCE properties in the workspace that
     * point to the node
     *
     * @param string $path the path of the referenced node
     * @param string $name name of referring WEAKREFERENCE properties to be
     *      returned; if null then all referring WEAKREFERENCEs are returned
     * @return ArrayIterator
     */
    public function getWeakReferences($path, $name = null)
    {
        $references = $this->transport->getWeakReferences($this->getFetchPath($path, 'Node'), $name);

        return $this->pathArrayToPropertiesIterator($references);
    }

    /**
     * Transform an array containing properties paths to an ArrayIterator over
     * Property objects
     *
     * @param array $array an array of properties paths
     * @return ArrayIterator
     */
    protected function pathArrayToPropertiesIterator($array)
    {
        $props = array();

        //OPTIMIZE: get all the properties in one request?
        foreach ($array as $path) {
            $prop = $this->getPropertyByPath($path); //FIXME: this will break if we have non-persisted move
            $props[] = $prop;
        }

        return new ArrayIterator($props);
    }

    /**
     * Register node types with compact node definition format
     *
     * This is only a proxy to the transport
     *
     * @param string $cnd a string with cnd information
     * @param boolean $allowUpdate whether to fail if node already exists or to update it
     * @return bool true on success
     */
    public function registerNodeTypesCnd($cnd, $allowUpdate)
    {
        if (! $this->transport instanceof NodeTypeCndManagementInterface) {
            if ($this->transport instanceof NodeTypeManagementInterface) {
                throw new UnsupportedRepositoryOperationException('TODO: parse cnd and call registerNodeTypes');
            }
            throw new UnsupportedRepositoryOperationException('Transport does not support registering node types');
        }

        return $this->transport->registerNodeTypesCnd($cnd, $allowUpdate);
    }

    /**
     * Push all recorded changes to the backend.
     *
     * The order is important to avoid conflicts
     * 1. operationsLog
     * 2. commit any other changes
     *
     * If transactions are enabled but we are not currently inside a
     * transaction, the session is responsible to start a transaction to make
     * sure the backend state does not get messed up in case of error.
     *
     * @return void
     */
    public function save()
    {
        if (! $this->transport instanceof WritingInterface) {
            throw new UnsupportedRepositoryOperationException('Transport does not support writing');
        }

        try {
            $this->transport->prepareSave();

            $this->executeOperations($this->operationsLog);

            // loop through cached nodes and commit all dirty and set them to clean.
            if (isset($this->objectsByPath['Node'])) {
<<<<<<< HEAD
                foreach ($this->objectsByPath['Node'] as $node) {
=======
                foreach ($this->objectsByPath['Node'] as $path => $node) {
>>>>>>> b9e39907
                    /** @var $node Node */
                    if ($node->isModified()) {
                        if (! $node instanceof NodeInterface) {
                            throw new RepositoryException('Internal Error: Unknown type '.get_class($node));
                        }
                        foreach ($node->getProperties() as $property) {
                            /** @var $property Property */
                            if ($property->isModified() || $property->isNew()) {
                                $this->transport->storeProperty($property);
                            }
                        }
                        if ($node->needsChildReordering()) {
                            $this->transport->reorderChildren($node);
                        }
                    }
                }
            }

            $this->transport->finishSave();
        } catch (\Exception $e) {
            $this->transport->rollbackSave();

            if (! $e instanceof RepositoryException) {
                throw new RepositoryException('Error inside the transport layer: '.$e->getMessage(), null, $e);
            }

            throw $e;
        }

        foreach ($this->operationsLog as $operation) {
            if ($operation instanceof MoveNodeOperation) {
                if (isset($this->objectsByPath['Node'][$operation->dstPath])) {
                    // might not be set if moved again afterwards
                    // move is not treated as modified, need to confirm separately
                    $this->objectsByPath['Node'][$operation->dstPath]->confirmSaved();
                }
            }
        }

        //clear those lists before reloading the newly added nodes from backend, to avoid collisions
        $this->nodesRemove = array();
        $this->propertiesRemove = array();
        $this->nodesMove = array();

        foreach ($this->operationsLog as $operation) {
            if ($operation instanceof AddNodeOperation) {
                if (! $operation->node->isDeleted()) {
                    $operation->node->confirmSaved();
                }
            }
        }

        if (isset($this->objectsByPath['Node'])) {
            foreach ($this->objectsByPath['Node'] as $item) {
                /** @var $item Item */
                if ($item->isModified() || $item->isMoved()) {
                    $item->confirmSaved();
                }
            }
        }

        $this->nodesAdd = array();
        $this->operationsLog = array();
    }

    /**
     * Execute the recorded operations in the right order, skipping
     * stale data.
     *
     * @param Operation[] $operations
     */
    protected function executeOperations(array $operations)
    {
        $last = null;
        $batch = array();

        foreach ($operations as $operation) {
            if ($operation->skip) {
                continue;
            }

            if (null === $last) {
                $last = $operation->type;
            }

            if ($operation->type != $last) {
                $this->executeBatch($last, $batch);
                $last = $operation->type;
                $batch = array();
            }

            $batch[] = $operation;
        }

        // only execute last batch if not all was skipped
        if (! count($batch)) {
            return;
        }

        $this->executeBatch($last, $batch);

    }

    protected function executeBatch($type, $operations)
    {
        switch($type) {
            case Operation::ADD_NODE:
                $this->transport->storeNodes($operations);
                break;
            case Operation::MOVE_NODE:
                $this->transport->moveNodes($operations);
                break;
            case Operation::REMOVE_NODE:
                $this->transport->deleteNodes($operations);
                break;
            case Operation::REMOVE_PROPERTY:
                $this->transport->deleteProperties($operations);
                break;
            default:
                throw new \Exception('internal error: unknown operation "' . $type . '"');
        }
    }


    /**
     * Removes the cache of the predecessor version after the node has been
     * checked in.
     *
     * TODO: document more clearly
     *
     * @see VersionManager::checkin
     *
     * @return VersionInterface node version
     */
    public function checkin($absPath)
    {
        $path = $this->transport->checkinItem($absPath); //FIXME: what about pending move operations?

        return $this->getNodeByPath($path, 'Version\\Version');
    }
    /**
     * Removes the cache of the predecessor version after the node has been
     * checked in.
     *
     * TODO: document more clearly. This looks like copy-paste from checkin
     *
     * @see VersionManager::checkout
     *
     * @return void
     */
    public function checkout($absPath)
    {
        $this->transport->checkoutItem($absPath); //FIXME: what about pending move operations?
    }

    /**
     * Restore the node at $nodePath to the version at $versionPath
     *
     * Clears the node's cache after it has been restored.
     *
     * TODO: This is incomplete. Needs batch processing to implement restoring an array of versions
     *
     * @param bool $removeExisting whether to remove the existing current
     *      version or create a new version after that version
     * @param string $versionPath
     * @param string $nodePath absolute path to the node
     *
     * @return void
     */
    public function restore($removeExisting, $versionPath, $nodePath)
    {
        // TODO: handle pending move operations?

        if (isset($this->objectsByPath['Node'][$nodePath])) {
            $this->objectsByPath['Node'][$nodePath]->setDirty();
        }
        if (isset($this->objectsByPath['Version\\Version'][$versionPath])) {
            $this->objectsByPath['Version\\Version'][$versionPath]->setDirty();
        }

        $this->transport->restoreItem($removeExisting, $versionPath, $nodePath);
    }

    /**
     * Remove a version given the path to the version node and the version name.
     *
     * @param string $versionPath The path to the version node
     * @param string $versionName The name of the version to remove
     *
     * @throws \PHPCR\UnsupportedRepositoryOperationException
     * @throws \PHPCR\ReferentialIntegrityException
     * @throws \PHPCR\Version\VersionException
     */
    public function removeVersion($versionPath, $versionName)
    {
        $this->transport->removeVersion($versionPath, $versionName);

        // Adjust the in memory state
        $absPath = $versionPath . '/' . $versionName;
        if (isset($this->objectsByPath['Node'][$absPath])) {
            /** @var $node Node */
            $node = $this->objectsByPath['Node'][$absPath];
            unset($this->objectsByUuid[$node->getIdentifier()]);
            $node->setDeleted();
        }

        if (isset($this->objectsByPath['Version\\Version'][$absPath])) {
            /** @var $version \Jackalope\Version\Version */
            $version = $this->objectsByPath['Version\\Version'][$absPath];
            unset($this->objectsByUuid[$version->getIdentifier()]);
            $version->setDeleted();
        }

        unset($this->objectsByPath['Node'][$absPath]);
        unset($this->objectsByPath['Version\\Version'][$absPath]);

        $this->cascadeDelete($absPath, false);
        $this->cascadeDeleteVersion($absPath);
    }

    /**
     * Refresh cached items from the backend.
     *
     * @param boolean $keepChanges whether to keep local changes or discard
     *      them.
     *
     * @see Session::refresh()
     */
    public function refresh($keepChanges)
    {
        if (! $keepChanges) {
            // revert all scheduled add, remove and move operations

            $this->operationsLog = array();

            foreach ($this->nodesAdd as $path => $operation) {
                if (! $operation->skip) {
                    $operation->node->setDeleted();
                    unset($this->objectsByPath['Node'][$path]); // did you see anything? it never existed
                }
            }
            $this->nodesAdd = array();

            // the code below will set this to dirty again. but it must not
            // be in state deleted or we will fail the sanity checks
            foreach ($this->propertiesRemove as $path => $operation) {
                $operation->property->setClean();
            }
            $this->propertiesRemove = array();
            foreach ($this->nodesRemove as $path => $operation) {
                $operation->node->setClean();

                $this->objectsByPath['Node'][$path] = $operation->node; // back in glory

                $parentPath = PathHelper::getParentPath($path);
                if (array_key_exists($parentPath, $this->objectsByPath['Node'])) {
                    // tell the parent about its restored child
                    $this->objectsByPath['Node'][$parentPath]->addChildNode($operation->node, false);
                }
            }
            $this->nodesRemove = array();

            foreach (array_reverse($this->nodesMove) as $operation) {
                if (isset($this->objectsByPath['Node'][$operation->dstPath])) {
                    // not set if we moved twice
                    $item = $this->objectsByPath['Node'][$operation->dstPath];
                    $item->setPath($operation->srcPath);
                }
                $parentPath = PathHelper::getParentPath($operation->dstPath);
                if (array_key_exists($parentPath, $this->objectsByPath['Node'])) {
                    // tell the parent about its restored child
                    $this->objectsByPath['Node'][$parentPath]->unsetChildNode(PathHelper::getNodeName($operation->dstPath), false);
                }
                // TODO: from in a two step move might fail. we should merge consecutive moves
                $parentPath = PathHelper::getParentPath($operation->srcPath);
                if (array_key_exists($parentPath, $this->objectsByPath['Node']) && isset($item) && $item instanceof Node) {
                    // tell the parent about its restored child
                    $this->objectsByPath['Node'][$parentPath]->addChildNode($item, false);
                }
                // move item to old location
                $this->objectsByPath['Node'][$operation->srcPath] = $this->objectsByPath['Node'][$operation->dstPath];
                unset($this->objectsByPath['Node'][$operation->dstPath]);
            }
            $this->nodesMove = array();
        }

        foreach ($this->objectsByPath['Node'] as $path => $item) {
            /** @var $item Item */
            if (! $keepChanges || ! ($item->isDeleted() || $item->isNew())) {
                // if we keep changes, do not restore a deleted item
                $item->setDirty($keepChanges);
            }
        }
    }

    /**
     * Determine if any object is modified and not saved to storage.
     *
     * @return boolean true if this session has any pending changes.
     *
     * @see Session::hasPendingChanges()
     */
    public function hasPendingChanges()
    {
        if (count($this->operationsLog)) {

            return true;
        }
        foreach ($this->objectsByPath['Node'] as $item) {
            if ($item->isModified()) {

                return true;
            }
        }

        return false;
    }

    /**
     * Remove the item at absPath from local cache and keep information for undo.
     *
     * @param string $absPath The absolute path of the item that is being
     *      removed. Note that contrary to removeItem(), this path is the full
     *      path for a property too.
     * @param PropertyInterface $property The item that is being removed
     * @param bool $sessionOperation whether the property removal should be
     *      dispatched immediately or needs to be scheduled in the operations log
     *
     * @return void
     *
     * @see ObjectManager::removeItem()
     */
    protected function performPropertyRemove($absPath, PropertyInterface $property, $sessionOperation = true)
    {
        if ($sessionOperation) {
            if ($property->isNew()) {

                return;
            }
            // keep reference to object in case of refresh
            $operation = new RemovePropertyOperation($absPath, $property);
            $this->propertiesRemove[$absPath] = $operation;
            $this->operationsLog[] = $operation;

            return;
        }

        // this is no session operation
        $this->transport->deletePropertyImmediately($absPath);
    }

    /**
     * Remove the item at absPath from local cache and keep information for undo.
     *
     * @param string $absPath The absolute path of the item that is being
     *      removed. Note that contrary to removeItem(), this path is the full
     *      path for a property too.
     * @param NodeInterface $node The item that is being removed
     * @param bool $sessionOperation whether the node removal should be
     *      dispatched immediately or needs to be scheduled in the operations log
     *
     * @return void
     *
     * @see ObjectManager::removeItem()
     */
    protected function performNodeRemove($absPath, NodeInterface $node, $sessionOperation = true, $cascading = false)
    {
        if (! $sessionOperation && ! $cascading) {
            $this->transport->deleteNodeImmediately($absPath);
        }

        unset($this->objectsByUuid[$node->getIdentifier()]);
        unset($this->objectsByPath['Node'][$absPath]);

        if ($sessionOperation) {
            // keep reference to object in case of refresh
            $operation = new RemoveNodeOperation($absPath, $node);
            $this->nodesRemove[$absPath] = $operation;
            if (! $cascading) {
                $this->operationsLog[] = $operation;
            }
        }
    }


    /**
     * Notify all cached children that they are deleted as well and clean up
     * internal state
     *
     * @param string $absPath parent node that was removed
     * @param bool $sessionOperation to carry over the session operation information
     */
    protected function cascadeDelete($absPath, $sessionOperation = true)
    {
        foreach ($this->objectsByPath['Node'] as $path => $node) {
            if (strpos($path, "$absPath/") === 0) {
                // notify item and let it call removeItem again. save()
                // makes sure no children of already deleted items are
                // deleted again.
                $this->performNodeRemove($path, $node, $sessionOperation, true);
                if (!$node->isDeleted()) {
                    $node->setDeleted();
                }
            }
        }
    }

    /**
     * Notify all cached version children that they are deleted as well and clean up
     * internal state
     *
     * @param string $absPath parent version node that was removed
     */
    protected function cascadeDeleteVersion($absPath)
    {
        // delete all versions, similar to cascadeDelete
        foreach ($this->objectsByPath['Version\\Version'] as $path => $node) {
            if (strpos($path, "$absPath/") === 0) {
                // versions are read only, we simple unset them
                unset($this->objectsByUuid[$node->getIdentifier()]);
                unset($this->objectsByPath['Version\\Version'][$absPath]);
                if (!$node->isDeleted()) {
                    $node->setDeleted();
                }
            }
        }
    }

    /**
     * Remove a node or a property.
     *
     * If this is a node, sets all cached items below this node to deleted as
     * well.
     *
     * If property is set, the path denotes the node containing the property,
     * otherwise the node at path is removed.
     *
     * @param string $absPath The absolute path to the node to be removed,
     *      including the node name.
     * @param PropertyInterface $property optional, property instance to delete from the
     *      given node path. If set, absPath is the path to the node containing
     *      this property.
     *
     * @return void
     *
     * @throws RepositoryException If node cannot be found at given path
     *
     * @see Item::remove()
     */
    public function removeItem($absPath, PropertyInterface $property = null)
    {
        if (! $this->transport instanceof WritingInterface) {
            throw new UnsupportedRepositoryOperationException('Transport does not support writing');
        }

        // the object is always cached as invocation flow goes through Item::remove() without exception
        if (!isset($this->objectsByPath['Node'][$absPath])) {
            throw new RepositoryException("Internal error: Item not found in local cache at $absPath");
        }

        if ($property) {
            $absPath = PathHelper::absolutizePath($property->getName(), $absPath);
            $this->performPropertyRemove($absPath, $property);
        } else {
            $node = $this->objectsByPath['Node'][$absPath];
            $this->performNodeRemove($absPath, $node);
            $this->cascadeDelete($absPath);
        }
    }

    /**
     * Rewrites the path of a node for the movement operation, also updating
     * all cached children.
     *
     * This applies both to the cache and to the items themselves so
     * they return the correct value on getPath calls.
     *
     * If we add and then move a node immediately, we still need to do both
     * operations in case other operations are done in between. But the
     * itemsAdd array index is updated to point to the new path.
     *
     * @param string $curPath Absolute path of the node to rewrite
     * @param string $newPath The new absolute path
     * @param boolean $session Whether this is a session or an immediate move
     */
    protected function rewriteItemPaths($curPath, $newPath, $session = false)
    {
        // update internal references in parent
        $parentCurPath = PathHelper::getParentPath($curPath);
        $parentNewPath = PathHelper::getParentPath($newPath);

        if (isset($this->objectsByPath['Node'][$parentCurPath])) {
            $node = $this->objectsByPath['Node'][$parentCurPath];
            if (! $node->hasNode(PathHelper::getNodeName($curPath))) {
                throw new PathNotFoundException("Source path can not be found: $curPath");
            }
            $node->unsetChildNode(PathHelper::getNodeName($curPath), true);
        }
        if (isset($this->objectsByPath['Node'][$parentNewPath])) {
            $node = $this->objectsByPath['Node'][$parentNewPath];
            $node->addChildNode($this->getNodeByPath($curPath), true, PathHelper::getNodeName($newPath));
        }

        // propagate to current and children items of $curPath, updating internal path
        foreach ($this->objectsByPath['Node'] as $path => $item) {
            // is it current or child?
            if ((strpos($path, $curPath . '/') === 0)||($path == $curPath)) {
                // curPath = /foo
                // newPath = /mo
                // path    = /foo/bar
                // newItemPath= /mo/bar
                $newItemPath = substr_replace($path, $newPath, 0, strlen($curPath));
                if (isset($this->itemsAdd[$path])) {
                    $this->itemsAdd[$newItemPath] = 1;
                    unset($this->itemsAdd[$path]);
                }
                if (isset($this->objectsByPath['Node'][$path])) {
                    $item = $this->objectsByPath['Node'][$path];
                    $this->objectsByPath['Node'][$newItemPath] = $item;
                    unset($this->objectsByPath['Node'][$path]);
                    $item->setPath($newItemPath, true);
                }
            }
        }
    }

    /**
     * WRITE: move node from source path to destination path
     *
     * @param string $srcAbsPath Absolute path to the source node.
     * @param string $destAbsPath Absolute path to the destination where the node shall be moved to.
     *
     * @return void
     *
     * @throws RepositoryException If node cannot be found at given path
     *
     * @see Session::move()
     */
    public function moveNode($srcAbsPath, $destAbsPath)
    {
        if (! $this->transport instanceof WritingInterface) {
            throw new UnsupportedRepositoryOperationException('Transport does not support writing');
        }

        $srcAbsPath = PathHelper::normalizePath($srcAbsPath);
        $destAbsPath = PathHelper::normalizePath($destAbsPath, true);

        $this->rewriteItemPaths($srcAbsPath, $destAbsPath, true);
        // record every single move in case we have intermediary operations
        $operation = new MoveNodeOperation($srcAbsPath, $destAbsPath);
        $this->operationsLog[] = $operation;

        // update local cache state information
        if ($original = $this->getMoveSrcPath($srcAbsPath)) {
            $srcAbsPath = $original;
        }
        $this->nodesMove[$srcAbsPath] = $operation;
    }

    /**
     * Implement the workspace move method. It is dispatched to transport
     * immediately.
     *
     * @param string $srcAbsPath the path of the node to be moved.
     * @param string $destAbsPath the location to which the node at srcAbsPath
     *      is to be moved.
     *
     * @return void
     *
     * @throws RepositoryException If node cannot be found at given path
     *
     * @see Workspace::move()
     */
    public function moveNodeImmediately($srcAbsPath, $destAbsPath)
    {
        if (! $this->transport instanceof WritingInterface) {
            throw new UnsupportedRepositoryOperationException('Transport does not support writing');
        }

        $srcAbsPath = PathHelper::normalizePath($srcAbsPath);
        $destAbsPath = PathHelper::normalizePath($destAbsPath, true);

        $this->transport->moveNodeImmediately($srcAbsPath, $destAbsPath, true); // should throw the right exceptions
        $this->rewriteItemPaths($srcAbsPath, $destAbsPath); // update local cache
    }

    /**
     * Implement the workspace removeItem method.
     *
     * @param string $absPath the absolute path of the item to be removed
     *
     * @see Workspace::removeItem
     */
    public function removeItemImmediately($absPath)
    {
        if (! $this->transport instanceof WritingInterface) {
            throw new UnsupportedRepositoryOperationException('Transport does not support writing');
        }

        $absPath = PathHelper::normalizePath($absPath);
        $item = $this->session->getItem($absPath);

        // update local state and cached objects about disappeared nodes
        if ($item instanceof NodeInterface) {
            $this->performNodeRemove($absPath, $item, false);
            $this->cascadeDelete($absPath, false);
        } else {
            $this->performPropertyRemove($absPath, $item, false);
        }
        $item->setDeleted();
    }

    /**
     * Implement the workspace copy method. It is dispatched immediately.
     *
     * @param string $srcAbsPath the path of the node to be copied.
     * @param string $destAbsPath the location to which the node at srcAbsPath
     *      is to be copied in this workspace.
     * @param string $srcWorkspace the name of the workspace from which the
     *      copy is to be made.
     *
     * @return void
     *
     * @see Workspace::copy()
     */
    public function copyNodeImmediately($srcAbsPath, $destAbsPath, $srcWorkspace)
    {
        if (! $this->transport instanceof WritingInterface) {
            throw new UnsupportedRepositoryOperationException('Transport does not support writing');
        }

        $srcAbsPath = PathHelper::normalizePath($srcAbsPath);
        $destAbsPath = PathHelper::normalizePath($destAbsPath, true);

        if ($this->session->nodeExists($destAbsPath)) {
            throw new ItemExistsException('Node already exists at destination (update-on-copy is currently not supported)');
            // to support this, we would have to update the local cache of nodes as well
        }
        $this->transport->copyNode($srcAbsPath, $destAbsPath, $srcWorkspace);
    }

    /**
     * WRITE: add a node at the specified path. Schedules an add operation
     * for the next save() and caches the node.
     *
     * @param string $absPath the path to the node or property, including the item name
     * @param NodeInterface $node The item instance that is added.
     *
     * @throws ItemExistsException if a node already exists at that path
     */
    public function addNode($absPath, NodeInterface $node)
    {
        if (! $this->transport instanceof WritingInterface) {
            throw new UnsupportedRepositoryOperationException('Transport does not support writing');
        }

        if (isset($this->objectsByPath['Node'][$absPath])) {
            throw new ItemExistsException($absPath); //FIXME: same-name-siblings...
        }

        $this->objectsByPath['Node'][$absPath] = $node;
        // a new item never has a uuid, no need to add to objectsByUuid

        $operation = new AddNodeOperation($absPath, $node);
        $this->nodesAdd[$absPath] = $operation;
        $this->operationsLog[] = $operation;
    }

    /**
     * Return the permissions of the current session on the node given by path.
     * Permission can be of 4 types:
     *
     * - add_node
     * - read
     * - remove
     * - set_property
     *
     * This function will return an array containing zero, one or more of the
     * above strings.
     *
     * @param string $absPath absolute path to node to get permissions for it
     *
     * @return array of string
     */
    public function getPermissions($absPath)
    {
        if (! $this->transport instanceof PermissionInterface) {
            throw new UnsupportedRepositoryOperationException('Transport does not support permissions');
        }

        return $this->transport->getPermissions($absPath);
    }

    /**
     * Clears the state of the current session
     *
     * Removes all cached objects, planned changes etc. Mostly useful for
     * testing purposes.
     *
     * @deprecated: this will screw up major, as the user of the api can still have references to nodes. USE refresh instead!
     */
    public function clear()
    {
        $this->objectsByPath = array('Node' => array());
        $this->objectsByUuid = array();
        $this->nodesAdd = array();
        $this->nodesRemove = array();
        $this->propertiesRemove = array();
        $this->nodesMove = array();
    }

    /**
     * Implementation specific: Transport is used elsewhere, provide it here
     * for Session
     *
     * @return TransportInterface
     */
    public function getTransport()
    {
        return $this->transport;
    }

    /**
     * Begin new transaction associated with current session.
     *
     * @return void
     *
     * @throws RepositoryException if the transaction implementation
     *      encounters an unexpected error condition.
     */
    public function beginTransaction()
    {
        $this->notifyItems('beginTransaction');
        $this->transport->beginTransaction();
    }

    /**
     * Complete the transaction associated with the current session.
     *
     * TODO: Make sure RollbackException and AccessDeniedException are thrown
     * by the transport if corresponding problems occur.
     *
     * @return void
     *
     * @throws \PHPCR\Transaction\RollbackException if the transaction failed
     *      and was rolled back rather than committed.
     * @throws AccessDeniedException if the session is not allowed to
     *      commit the transaction.
     * @throws RepositoryException if the transaction implementation
     *      encounters an unexpected error condition.
     */
    public function commitTransaction()
    {
        $this->notifyItems('commitTransaction');
        $this->transport->commitTransaction();
    }

    /**
     * Roll back the transaction associated with the current session.
     *
     * TODO: Make sure AccessDeniedException is thrown by the transport
     * if corresponding problems occur
     * TODO: restore the in-memory state as it would be if save() was never
     * called during the transaction. The save() method will need to track some
     * undo information for this to be possible.
     *
     * @return void
     *
     * @throws AccessDeniedException if the session is not allowed to
     *      roll back the transaction.
     * @throws RepositoryException if the transaction implementation
     *      encounters an unexpected error condition.
     */
    public function rollbackTransaction()
    {
        $this->transport->rollbackTransaction();
        $this->notifyItems('rollbackTransaction');
    }

    /**
     * Notifies the given node and all of its children and properties that a
     * transaction has begun, was committed or rolled back so that the item has
     * a chance to save or restore his internal state.
     *
     * @param string $method The method to call on each item for the
     *      notification (must be beginTransaction, commitTransaction or
     *      rollbackTransaction)
     * @return void
     *
     * @throws InvalidArgumentException if the passed $method is not valid
     */
    protected function notifyItems($method)
    {
        if (! in_array($method, array('beginTransaction', 'commitTransaction', 'rollbackTransaction'))) {
            throw new InvalidArgumentException("Unknown notification method '$method'");
        }

        // Notify the loaded nodes
        foreach ($this->objectsByPath['Node'] as $node) {
            $node->$method();
        }

        // Notify the deleted nodes
        foreach ($this->nodesRemove as $op) {
            $op->node->$method();
        }

        // Notify the deleted properties
        foreach ($this->propertiesRemove as $op) {
            $op->property->$method();
        }
    }

    /**
     * Check whether a node path has an unpersisted move operation.
     *
     * This is a simplistic check to be used by the Node to determine if it
     * should not show one of the children the backend told it would exist.
     *
     * @param string $absPath The absolute path of the node
     *
     * @return boolean true if the node has an unsaved move operation, false
     *      otherwise
     *
     * @see Node::__construct
     */
    public function isNodeMoved($absPath)
    {
        return array_key_exists($absPath, $this->nodesMove);
    }

    /**
     * Get the src path of a move operation knowing the target path.
     *
     * @param string $dstPath
     *
     * @return string|bool the source path if found, false otherwise
     */
    private function getMoveSrcPath($dstPath)
    {
        foreach ($this->nodesMove as $operation) {
            if ($operation->dstPath == $dstPath) {
                return $operation->srcPath;
            }
        }

        return false;
    }

    /**
     * Check whether the node at path has an unpersisted delete operation and
     * there is no other node moved or added there.
     *
     * This is a simplistic check to be used by the Node to determine if it
     * should not show one of the children the backend told it would exist.
     *
     * @param string $absPath The absolute path of the node
     *
     * @return boolean true if the current changed state has no node at this place
     *
     * @see Node::__construct
     */
    public function isNodeDeleted($absPath)
    {
        return array_key_exists($absPath, $this->nodesRemove)
            && ! ((array_key_exists($absPath, $this->nodesAdd))
                || $this->nodesAdd[$absPath]
                || $this->getMoveSrcPath($absPath))
            ;
    }

    /**
     * Get a node if it is already in cache or null otherwise.
     *
     * Note that this method will also return deleted node objects so you can
     * use them in refresh operations.
     *
     * @param string $absPath the absolute path to the node to fetch from cache
     *
     * @return NodeInterface or null
     *
     * @see Node::refresh()
     */
    public function getCachedNode($absPath, $class = 'Node')
    {
        if (isset($this->objectsByPath[$class][$absPath])) {
            return $this->objectsByPath[$class][$absPath];
        }
        if (array_key_exists($absPath, $this->nodesRemove)) {
            return $this->nodesRemove[$absPath]->node;
        }
        return null;
    }

    /**
     * Get a node if it is already in cache or null otherwise.
     *
     * As getCachedNode but looking up the node by uuid.
     *
     * Note that this will never return you a removed node because the uuid is
     * removed from the map.
     *
     * @see getCachedNode
     *
     * @param $uuid
     * @param string $class
     *
     * @return NodeInterface or null
     */
    public function getCachedNodeByUuid($uuid, $class = 'Node')
    {
        if (array_key_exists($uuid, $this->objectsByUuid)) {
            return $this->getCachedNode($this->objectsByUuid[$uuid], $class);
        }
        return null;
    }

    /**
     * Purge an item given by path from the cache and return whether the node
     * should forget it or keep it.
     *
     * This is used by Node::refresh() to let the object manager notify
     * deleted nodes or detect cases when not to delete.
     *
     * @param string $absPath The absolute path of the item
     * @param boolean $keepChanges Whether to keep local changes or forget
     *      them
     *
     * @return bool true if the node is to be forgotten by its parent (deleted or
     *      moved away), false if child should be kept
     */
    public function purgeDisappearedNode($absPath, $keepChanges)
    {
        if (array_key_exists($absPath, $this->objectsByPath['Node'])) {
            $item = $this->objectsByPath['Node'][$absPath];

            if ($keepChanges &&
                ( $item->isNew() || $this->getMoveSrcPath($absPath))
            ) {
                // we keep changes and this is a new node or it moved here
                return false;
            }

            // may not use $item->getIdentifier here - leads to endless loop if node purges itselves
            $uuid = array_search($absPath, $this->objectsByUuid);
            if (false !== $uuid) {
                unset($this->objectsByUuid[$uuid]);
            }
            unset($this->objectsByPath['Node'][$absPath]);
            $item->setDeleted();
        }
        // if the node moved away from this node, we did not find it in
        // objectsByPath and the calling parent node can forget it

        return true;
    }
}<|MERGE_RESOLUTION|>--- conflicted
+++ resolved
@@ -662,11 +662,7 @@
 
             // loop through cached nodes and commit all dirty and set them to clean.
             if (isset($this->objectsByPath['Node'])) {
-<<<<<<< HEAD
                 foreach ($this->objectsByPath['Node'] as $node) {
-=======
-                foreach ($this->objectsByPath['Node'] as $path => $node) {
->>>>>>> b9e39907
                     /** @var $node Node */
                     if ($node->isModified()) {
                         if (! $node instanceof NodeInterface) {
