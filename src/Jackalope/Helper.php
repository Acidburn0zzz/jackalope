--- conflicted
+++ resolved
@@ -24,178 +24,4 @@
 
         return true;
     }
-<<<<<<< HEAD
-
-    /**
-     * Determine PropertyType from on variable type.
-     *
-     * This is most of the remainder of ValueFactory that is still needed.
-     *
-     * * if the given $value is a Node object, type will be REFERENCE, unless
-     *    $weak is set to true which results in WEAKREFERENCE
-     * * if the given $value is a DateTime object, the type will be DATE.
-     *
-     * @param mixed $value The variable we need to know the type of
-     * @param boolean $weak When a Node is given as $value this can be given as true to create a WEAKREFERENCE.
-     * @return One of the \PHPCR\PropertyType constants
-     * @api
-     */
-    public static function determineType($value, $weak = false)
-    {
-        //FIXME: should use PropertyType::valueFromType
-
-        if (is_string($value)) {
-            $type = \PHPCR\PropertyType::STRING;
-        } elseif (is_resource($value)) {
-            $type = \PHPCR\PropertyType::BINARY;
-        } elseif (is_int($value)) {
-            $type = \PHPCR\PropertyType::LONG;
-        } elseif (is_float($value)) {
-            $type = \PHPCR\PropertyType::DOUBLE;
-        } elseif (is_object($value) && $value instanceof \DateTime) {
-            $type = \PHPCR\PropertyType::DATE;
-        } elseif (is_bool($value)) {
-            $type = \PHPCR\PropertyType::BOOLEAN;
-        //name, path, reference, weakreference, uri are string, explicitly specify type if you need
-        //decimal is handled as string, explicitly specify type if you need
-        } elseif (is_object($value) && $value instanceof \PHPCR\NodeInterface) {
-            $type = ($weak) ?
-                    \PHPCR\PropertyType::WEAKREFERENCE :
-                    \PHPCR\PropertyType::REFERENCE;
-        } else {
-            throw new \PHPCR\ValueFormatException('Can not determine type of property with value "'.var_export($value, true).'"');
-        }
-        return $type;
-    }
-
-    /**
-     * Attempt to convert $values into the proper format for $type.
-     *
-     * This is the other remaining part of ValueFactory functionality that is
-     * still needed.
-     *
-     * Note that for converting to boolean, we follow the PHP convention of
-     * treating any non-empty string as true, not just the word "true".
-     *
-     * @param mixed $values The value or value array to check and convert
-     * @param int $type Target type to convert into. One of the type constants in \PHPCR\PropertyType
-     * @return the value typecasted into the proper format (throws an exception if conversion is not possible)
-     *
-     * @throws \PHPCR\ValueFormatException is thrown if the specified value cannot be converted to the specified type.
-     * @throws \PHPCR\RepositoryException if the specified Node is not referenceable, the current Session is no longer active, or another error occurs.
-     * @throws \InvalidArgumentException if the specified DateTime value cannot be expressed in the ISO 8601-based format defined in the JCR 2.0 specification and the implementation does not support dates incompatible with that format.
-     */
-    public static function convertType($values, $type)
-    {
-        $ret = null;
-        $isArray = is_array($values);
-        if (!$isArray) {
-            $values = array($values);
-        } else {
-            $ret = array();
-        }
-        switch($type) {
-            case \PHPCR\PropertyType::STRING:
-                foreach ($values as $v) {
-                    if ($v instanceof \DateTime) {
-                        $ret[] = $v->format(self::DATETIME_FORMAT);
-                    } elseif (is_resource($v)) {
-                        $ret[] = stream_get_contents($v);
-                        rewind($v);
-                    } else {
-                        settype($v, 'string');
-                        $ret[] = $v;
-                    }
-                }
-                break;
-            case \PHPCR\PropertyType::DECIMAL:
-                $typename = 'string';
-                break;
-            case \PHPCR\PropertyType::LONG:
-                $typename = 'integer';
-                break;
-            case \PHPCR\PropertyType::DOUBLE:
-                $typename = 'double';
-                break;
-            case \PHPCR\PropertyType::BOOLEAN:
-                $typename = 'boolean'; //we follow php logic and are not binary compatible with jackrabbit. jcr is not specific about details of the conversion.
-                break;
-            case \PHPCR\PropertyType::DATE:
-                foreach ($values as $v) {
-                    $datetime = false;
-                    if ($v instanceof \DateTime) {
-                        $datetime = $v;
-                    } elseif (is_int($v)) {
-                        $datetime = new \DateTime();
-                        $datetime = $datetime->setTimestamp($v);
-                    } elseif (is_string($v)) {
-                        try {
-                            $datetime = new \DateTime($v);
-                        } catch (\Exception $e) {
-                            $datetime = false;
-                        }
-                    }
-                    if ($datetime === false) {
-                        throw new \PHPCR\ValueFormatException('Can not convert "'.var_export($v, true).'" into a date');
-                    }
-                    $ret[] = $datetime;
-                }
-                break;
-            case \PHPCR\PropertyType::REFERENCE:
-            case \PHPCR\PropertyType::WEAKREFERENCE:
-                foreach ($values as $v) {
-                    if ($v instanceof \PHPCR\NodeInterface) {
-                        // In Jackrabbit a new node cannot be referenced until it has been persisted
-                        // See: https://issues.apache.org/jira/browse/JCR-1614
-                        if ($v->isNew() || ! $v->isNodeType('mix:referenceable')) {
-                            throw new \PHPCR\ValueFormatException('Node ' . $v->getPath() . ' is not referencable');
-                        }
-                        $ret[] = $v->getIdentifier();
-                    } elseif (is_string($v) && ! empty($v)) {
-                        //could check if string is valid uuid, but backend will do that
-                        $ret[] = $v;
-                    } else {
-                        throw new \PHPCR\ValueFormatException("$v is not a unique id");
-                    }
-                }
-                break;
-            case \PHPCR\PropertyType::BINARY:
-                foreach ($values as $v) {
-                    if (is_string($v)) {
-                        $f = fopen('php://memory', 'rwb+');
-                        fwrite($f, $v);
-                        rewind($f);
-                        $v = $f;
-                    }
-
-                    if (!is_resource($v)) {
-                        throw new \PHPCR\ValueFormatException('Cannot convert value into a binary resource');
-                    }
-
-                    $ret[] = $v;
-                }
-            //FIXME: type PATH is missing. should automatically read property and node with getPath.
-            default:
-                //FIXME: handle other types somehow
-                foreach ($values as $v) {
-                    $ret[] = $v;
-                }
-                break;
-            //TODO: more type checks or casts? name, path, uri, decimal. but the backend can handle the checks.
-        }
-        if (isset($typename)) {
-            foreach ($values as $v) {
-                if (! settype($v, $typename)) { //TODO: will this work for streams? or should we read them into string and then convert?
-                    throw new \PHPCR\ValueFormatException;
-                }
-                $ret[] = $v;
-            }
-        }
-        if (!$isArray) {
-            $ret = $ret[0];
-        }
-        return $ret;
-    }
-=======
->>>>>>> 5d2aa347
 }