<?php

namespace Jackalope;

use ArrayIterator;
use PHPCR\PropertyType;

/**
 * The Session object provides read and (if implemented) write access to the
 * content of a particular workspace in the repository.
 *
 * The Session object is returned by Repository.login(). It encapsulates both
 * the authorization settings of a particular user (as specified by the passed
 * Credentials) and a binding to the workspace specified by the workspaceName
 * passed on login.
 *
 * Each Session object is associated one-to-one with a Workspace object. The
 * Workspace object represents a "view" of an actual repository workspace
 * entity as seen through the authorization settings of its associated Session.
 */
class Session implements \PHPCR\SessionInterface
{

    /**
     * A registry for all created sessions to be able to reference them by id in
     * the stream wrapper for lazy laoding binary properties.
     *
     * Keys are spl_object_hash'es for the sessions which are the values
     */
    protected static $sessionRegistry = array();

    /**
     * The factory to instantiate objects
     * @var Factory
     */
    protected $factory;

    /**
     * @var Repository
     */
    protected $repository;
    /**
     * @var Workspace
     */
    protected $workspace;
    /**
     * @var ObjectManager
     */
    protected $objectManager;
<<<<<<< HEAD
    /**
     * @var \PHPCR\SimpleCredentials
     */
=======
    protected $utx = null;
>>>>>>> ab10bd46
    protected $credentials;
    /**
     * @var bool
     */
    protected $logout = false;
    /**
     * The namespace registry.
     *
     * It is only used to check prefixes and at setup.
     * Session remapping must be handled locally.
     *
     * @var NamespaceRegistry
     */
    protected $namespaceRegistry;

    /**
     * List of local namespaces
     *
     * TODO: implement local namespace rewriting
     * see jackrabbit-spi-commons/src/main/java/org/apache/jackrabbit/spi/commons/conversion/PathParser.java and friends
     * for how this is done in jackrabbit
     */
    //protected $localNamespaces;

    /** creates the corresponding workspace */
    public function __construct($factory, Repository $repository, $workspaceName, \PHPCR\SimpleCredentials $credentials, TransportInterface $transport)
    {
        $this->factory = $factory;
        $this->repository = $repository;
        $this->objectManager = $this->factory->get('ObjectManager', array($transport, $this));
        $this->workspace = $this->factory->get('Workspace', array($this, $this->objectManager, $workspaceName));
        $this->utx = $this->workspace->getTransactionManager();
        $this->credentials = $credentials;
        $this->namespaceRegistry = $this->workspace->getNamespaceRegistry();
        self::registerSession($this);

        $transport->setNodeTypeManager($this->workspace->getNodeTypeManager());
    }

    /**
     * Returns the Repository object through which this session was acquired.
     *
     * @return \PHPCR\RepositoryInterface a Repository object.
     * @api
     */
    public function getRepository()
    {
        return $this->repository;
    }

    /**
     * Gets the user ID associated with this Session. How the user ID is set is
     * up to the implementation, it may be a string passed in as part of the
     * credentials or it may be a string acquired in some other way. This method
     * is free to return an "anonymous user ID" or null.
     *
     * @return string The user id associated with this Session.
     * @api
     */
    public function getUserID()
    {
        return $this->credentials->getUserID(); //TODO: what if its not simple credentials? what about anonymous login?
    }

    /**
     * Returns the names of the attributes set in this session as a result of
     * the Credentials that were used to acquire it. Not all Credentials
     * implementations will contain attributes (though, for example,
     * SimpleCredentials does allow for them). This method returns an empty
     * array if the Credentials instance did not provide attributes.
     *
     * @return array A string array containing the names of all attributes passed in the credentials used to acquire this session.
     * @api
     */
    public function getAttributeNames()
    {
        return $this->credentials->getAttributeNames();
    }

    /**
     * Returns the value of the named attribute as an Object, or null if no
     * attribute of the given name exists. See getAttributeNames().
     *
     * @param string $name The name of an attribute passed in the credentials used to acquire this session.
     * @return object The value of the attribute or null if no attribute of the given name exists.
     * @api
     */
    public function getAttribute($name)
    {
        return $this->credentials->getAttribute($name);
    }

    /**
     * Returns the Workspace attached to this Session.
     *
     * @return \PHPCR\WorkspaceInterface a Workspace object.
     * @api
     */
    public function getWorkspace()
    {
        return $this->workspace;
    }

    /**
     * Returns the root node of the workspace, "/". This node is the main access
     * point to the content of the workspace.
     *
     * @return \PHPCR\NodeInterface The root node of the workspace: a Node object.
     * @throws RepositoryException if an error occurs.
     * @api
     */
    public function getRootNode()
    {
        return $this->getNode('/');
    }

    /**
     * Returns a new session in accordance with the specified (new) Credentials.
     * Allows the current user to "impersonate" another using incomplete or relaxed
     * credentials requirements (perhaps including a user name but no password, for
     * example), assuming that this Session gives them that permission.
     * The new Session is tied to a new Workspace instance. In other words, Workspace
     * instances are not re-used. However, the Workspace instance returned represents
     * the same actual persistent workspace entity in the repository as is represented
     * by the Workspace object tied to this Session.
     *
     * @param \PHPCR\CredentialsInterface $credentials A Credentials object
     * @return \PHPCR\SessionInterface a Session object
     * @throws \PHPCR\LoginException if the current session does not have sufficient access to perform the operation.
     * @throws \PHPCR\RepositoryException if another error occurs.
     * @api
     */
    public function impersonate(\PHPCR\CredentialsInterface $credentials)
    {
        throw new \PHPCR\LoginException('Not supported');
    }

    /**
     * Returns the node specified by the given identifier.
     *
     * Applies to both referenceable and non-referenceable nodes.
     *
     * @param string $id An identifier.
     * @return \PHPCR\NodeInterface A Node.
     *
     * @throws \PHPCR\ItemNotFoundException if no node with the specified identifier exists or if this Session does not have read access to the node with the specified identifier.
     * @throws \PHPCR\RepositoryException if another error occurs.
     * @api
     */
    public function getNodeByIdentifier($id)
    {
        return $this->objectManager->getNode($id);
    }

    /**
     * Returns the node specified by the given identifier.
     *
     * Applies to both referenceable and non-referenceable nodes.
     *
     * Note uuid's that cannot be found will be ignored
     *
     * @param string $ids An array of identifier.
     * @return array containing \PHPCR\NodeInterface nodes keyed by uuid
     *
     * @throws \PHPCR\RepositoryException if another error occurs.
     * @api
     */
    public function getNodesByIdentifier($ids)
    {
        $nodesByPath = $this->objectManager->getNodes($ids);
        $nodesByUUID = array();
        foreach ($nodesByPath as $node) {
            $nodesByUUID[$node->getIdentifier()] = $node;
        }
        return new ArrayIterator($nodesByUUID);
    }

    /**
     * Returns the node at the specified absolute path in the workspace. If no such
     * node exists, then it returns the property at the specified path.
     *
     * This method should only be used if the application does not know whether the
     * item at the indicated path is property or node. In cases where the application
     * has this information, either getNode(java.lang.String) or
     * getProperty(java.lang.String) should be used, as appropriate. In many repository
     * implementations the node and property-specific methods are likely to be more
     * efficient than getItem.
     *
     * @param string $absPath An absolute path.
     * @return \PHPCR\ItemInterface
     * @throws \PHPCR\PathNotFoundException if no accessible item is found at the specified path.
     * @throws \PHPCR\RepositoryException if another error occurs.
     * @api
     */
    public function getItem($absPath)
    {
        if (strpos($absPath,'/') !== 0) {
            throw new \PHPCR\PathNotFoundException('It is forbidden to call getItem on session with a relative path');
        }

        if ($this->nodeExists($absPath)) {
            return $this->getNode($absPath);
        }
        return $this->getProperty($absPath);
    }

    /**
     * Returns the node at the specified absolute path in the workspace.
     *
     * @param string $absPath An absolute path.
     * @return \PHPCR\NodeInterface A node
     *
     * @throws \PHPCR\PathNotFoundException if no accessible node is found at the specified path.
     * @throws \PHPCR\RepositoryException if another error occurs.
     * @api
     */
    public function getNode($absPath)
    {
        try {
            return $this->objectManager->getNodeByPath($absPath);
        } catch (\PHPCR\ItemNotFoundException $e) {
            throw new \PHPCR\PathNotFoundException($e->getMessage(), $e->getCode(), $e);
        }
    }

    /**
     * Returns all nodes specified in the absPath array.
     *
     * Note path's that cannot be found will be ignored
     *
     * @param array $absPaths An array containing absolute paths.
     * @return array containing \PHPCR\NodeInterface nodes keyed by path
     *
     * @throws \PHPCR\RepositoryException if another error occurs.
     * @api
     */
    public function getNodes($absPaths)
    {
        return $this->objectManager->getNodesByPath($absPaths);
    }

    /**
     * Returns the property at the specified absolute path in the workspace.
     *
     * @param string $absPath An absolute path.
     * @return \PHPCR\PropertyInterface A property
     * @throws \PHPCR\PathNotFoundException if no accessible property is found at the specified path.
     * @throws \PHPCR\RepositoryException if another error occurs.
     * @api
     */
    public function getProperty($absPath)
    {
        try {
            return $this->objectManager->getPropertyByPath($absPath);
        } catch (\PHPCR\ItemNotFoundException $e) {
            throw new \PHPCR\PathNotFoundException($e->getMessage(), $e->getCode(), $e);
        }
    }

    /**
     * Returns true if an item exists at absPath and this Session has read
     * access to it; otherwise returns false.
     *
     * @param string $absPath An absolute path.
     * @return boolean a boolean
     * @throws \PHPCR\RepositoryException if absPath is not a well-formed absolute path.
     * @api
     */
    public function itemExists($absPath)
    {
        if ($absPath == '/') {
            return true;
        }
        return $this->nodeExists($absPath) || $this->propertyExists($absPath);
    }

    /**
     * Returns true if a node exists at absPath and this Session has read
     * access to it; otherwise returns false.
     *
     * @param string $absPath An absolute path.
     * @return boolean a boolean
     * @throws \PHPCR\RepositoryException if absPath is not a well-formed absolute path.
     * @api
     */
    public function nodeExists($absPath)
    {
        if ($absPath == '/') {
            return true;
        }

        try {
            //OPTIMIZE: avoid throwing and catching errors would improve performance if many node exists calls are made
            //would need to communicate to the lower layer that we do not want exceptions
            $this->getNode($absPath);
        } catch(\PHPCR\PathNotFoundException $e) {
            return false;
        }
        return true;
    }

    /**
     * Returns true if a property exists at absPath and this Session has read
     * access to it; otherwise returns false.
     *
     * @param string $absPath An absolute path.
     * @return boolean a boolean
     * @throws \PHPCR\RepositoryException if absPath is not a well-formed absolute path.
     * @api
     */
    public function propertyExists($absPath)
    {
        try {
            //OPTIMIZE: avoid throwing and catching errors would improve performance if many node exists calls are made
            //would need to communicate to the lower layer that we do not want exceptions
            $this->getProperty($absPath);
        } catch(\PHPCR\PathNotFoundException $e) {
            return false;
        }
        return true;

    }

    /**
     * Moves the node at srcAbsPath (and its entire subgraph) to the new location
     * at destAbsPath.
     *
     * This is a session-write method and therefore requires a save to dispatch
     * the change.
     *
     * The identifiers of referenceable nodes must not be changed by a move. The
     * identifiers of non-referenceable nodes may change.
     *
     * A ConstraintViolationException is thrown on persist
     * if performing this operation would violate a node type or
     * implementation-specific constraint.
     *
     * As well, a ConstraintViolationException will be thrown on persist if an
     * attempt is made to separately save either the source or destination node.
     *
     * Note that this behaviour differs from that of Workspace.move($srcAbsPath,
     * $destAbsPath), which is a workspace-write method and therefore
     * immediately dispatches changes.
     *
     * The destAbsPath provided must not have an index on its final element. If
     * ordering is supported by the node type of the parent node of the new location,
     * then the newly moved node is appended to the end of the child node list.
     *
     * This method cannot be used to move an individual property by itself. It
     * moves an entire node and its subgraph.
     *
     * @param string $srcAbsPath the root of the subgraph to be moved.
     * @param string $destAbsPath the location to which the subgraph is to be moved.
     * @return void
     * @throws \PHPCR\ItemExistsException if a node already exists at destAbsPath and same-name siblings are not allowed.
     * @throws \PHPCR\PathNotFoundException if either srcAbsPath or destAbsPath cannot be found and this implementation performs this validation immediately.
     * @throws \PHPCR\Version\VersionException if the parent node of destAbsPath or the parent node of srcAbsPath is versionable and checked-in, or or is non-versionable and its nearest versionable ancestor is checked-in and this implementation performs this validation immediately.
     * @throws \PHPCR\ConstraintViolationException if a node-type or other constraint violation is detected immediately and this implementation performs this validation immediately.
     * @throws \PHPCR\Lock\LockException if the move operation would violate a lock and this implementation performs this validation immediately.
     * @throws \PHPCR\RepositoryException if the last element of destAbsPath has an index or if another error occurs.
     * @api
     */
    public function move($srcAbsPath, $destAbsPath)
    {
        if ($this->itemExists($destAbsPath)) {
            // TODO same-name siblings
            throw new \PHPCR\ItemExistsException('Target item already exists at '.$destAbsPath);
        }
        $this->objectManager->moveNode($srcAbsPath, $destAbsPath);
    }

    /**
     * Removes the specified item and its subgraph.
     *
     * This is a session-write method and therefore requires a save in order to
     * dispatch the change.
     *
     * If a node with same-name siblings is removed, this decrements by one the
     * indices of all the siblings with indices greater than that of the removed
     * node. In other words, a removal compacts the array of same-name siblings
     * and causes the minimal re-numbering required to maintain the original
     * order but leave no gaps in the numbering.
     *
     * @param string $absPath the absolute path of the item to be removed.
     * @return void
     * @throws \PHPCR\Version\VersionException if the parent node of the item at absPath is read-only due to a checked-in node and this implementation performs this validation immediately.
     * @throws \PHPCR\Lock\LockException if a lock prevents the removal of the specified item and this implementation performs this validation immediately instead.
     * @throws \PHPCR\ConstraintViolationException if removing the specified item would violate a node type or implementation-specific constraint and this implementation performs this validation immediately.
     * @throws \PHPCR\PathNotFoundException if no accessible item is found at $absPath property or if the specified item or an item in its subgraph is currently the target of a REFERENCE property located in this workspace but outside the specified item's subgraph and the current Session does not have read access to that REFERENCE property.
     * @throws \PHPCR\RepositoryException if another error occurs.
     * @see \PHPCR\ItemInterface::remove()
     * @api
     */
    public function removeItem($absPath)
    {
        $item = $this->getItem($absPath);
        $item->remove();
    }

    /**
     * Validates all pending changes currently recorded in this Session. If
     * validation of all pending changes succeeds, then this change information
     * is cleared from the Session.
     *
     * If the save occurs outside a transaction, the changes are dispatched and
     * persisted. Upon being persisted the changes become potentially visible to
     * other Sessions bound to the same persitent workspace.
     *
     * If the save occurs within a transaction, the changes are dispatched but
     * are not persisted until the transaction is committed.
     *
     * If validation fails, then no pending changes are dispatched and they
     * remain recorded on the Session. There is no best-effort or partial save.
     *
     * @return void
     * @throws \PHPCR\AccessDeniedException if any of the changes to be persisted would violate the access privileges of the this Session. Also thrown if any of the changes to be persisted would cause the removal of a node that is currently referenced by a REFERENCE property that this Session does not have read access to.
     * @throws \PHPCR\ItemExistsException if any of the changes to be persisted would be prevented by the presence of an already existing item in the workspace.
     * @throws \PHPCR\ConstraintViolationException if any of the changes to be persisted would violate a node type or restriction. Additionally, a repository may use this exception to enforce implementation- or configuration-dependent restrictions.
     * @throws \PHPCR\InvalidItemStateException if any of the changes to be persisted conflicts with a change already persisted through another session and the implementation is such that this conflict can only be detected at save-time and therefore was not detected earlier, at change-time.
     * @throws \PHPCR\ReferentialIntegrityException if any of the changes to be persisted would cause the removal of a node that is currently referenced by a REFERENCE property that this Session has read access to.
     * @throws \PHPCR\Version\VersionException if the save would make a result in a change to persistent storage that would violate the read-only status of a checked-in node.
     * @throws \PHPCR\Lock\LockException if the save would result in a change to persistent storage that would violate a lock.
     * @throws \PHPCR\NodeType\NoSuchNodeTypeException if the save would result in the addition of a node with an unrecognized node type.
     * @throws \PHPCR\RepositoryException if another error occurs.
     * @api
     */
    public function save()
    {
        if ($this->utx && !$this->utx->inTransaction()) {
            // do the operation in a short transaction
            $this->utx->begin();
            try {
                $this->objectManager->save();
                $this->utx->commit();
            } catch(\Exception $e) {
                // if anything goes wrong, rollback this mess
                $this->utx->rollback();
                // but do not eat the exception
                throw $e;
            }
        } else {
            $this->objectManager->save();
        }
    }

    /**
     * If keepChanges is false, this method discards all pending changes currently
     * recorded in this Session and returns all items to reflect the current saved
     * state. Outside a transaction this state is simply the current state of
     * persistent storage. Within a transaction, this state will reflect persistent
     * storage as modified by changes that have been saved but not yet committed.
     * If keepChanges is true then pending change are not discarded but items that
     * do not have changes pending have their state refreshed to reflect the current
     * saved state, thus revealing changes made by other sessions.
     *
     * @param boolean $keepChanges a boolean
     * @return void
     * @throws \PHPCR\RepositoryException if an error occurs.
     * @api
     */
    public function refresh($keepChanges)
    {
        throw new NotImplementedException('Write');

        //TODO: is clearing out object manager cache enough?
        //the $keepChanges option seems not important in php context. we have no long running sessions with the server and don't need to sync changes from server.
    }

    /**
     * Clears the state of the current session
     *
     * Removes all cached objects, planned changes etc. Mostly useful for testing purposes.
     */
    public function clear()
    {
        $this->objectManager->clear();
    }

    /**
     * Returns true if this session holds pending (that is, unsaved) changes;
     * otherwise returns false.
     *
     * @return boolean a boolean
     * @throws \PHPCR\RepositoryException if an error occurs
     * @api
     */
    public function hasPendingChanges()
    {
        return $this->objectManager->hasPendingChanges();
    }

    /**
     * Returns true if this Session has permission to perform the specified
     * actions at the specified absPath and false otherwise.
     *
     * The actions parameter is a comma separated list of action strings. The
     * following action strings are defined:
     *
     *   - add_node: If hasPermission(path, "add_node") returns true, then this
     *     Session has permission to add a node at path.
     *
     *   - set_property: If hasPermission(path, "set_property") returns true,
     *     then this Session has permission to set (add or change) a property at
     *     path.
     *
     *   - remove: If hasPermission(path, "remove") returns true, then this
     *     Session has permission to remove an item at path.
     *
     *   - read: If hasPermission(path, "read") returns true, then this Session
     *     has permission to retrieve (and read the value of, in the case of a
     *     property) an item at path.
     *
     * When more than one action is specified in the actions parameter, this
     * method will only return true if this Session has permission to perform
     * all of the listed actions at the specified path.
     *
     * The information returned through this method will only reflect the access
     * control status (both JCR defined and implementation-specific) and not
     * other restrictions that may exist, such as node type constraints. For
     * example, even though hasPermission may indicate that a particular Session
     * may add a property at /A/B/C, the node type of the node at /A/B may
     * prevent the addition of a property called C.
     *
     * @param string $absPath an absolute path.
     * @param string $actions a comma separated list of action strings.
     * @return boolean true if this Session has permission to perform the specified actions at the specified absPath.
     * @throws \PHPCR\RepositoryException if an error occurs.
     * @api
     */
    public function hasPermission($absPath, $actions)
    {
        $actualPermissions = $this->objectManager->getPermissions($absPath);
        $requestedPermissions = explode(',', $actions);

        foreach ($requestedPermissions as $perm) {
            if (! in_array(strtolower(trim($perm)), $actualPermissions)) {
                return false;
            }
        }

        return true;
    }

    /**
     * If hasPermission returns false, throws the security exception
     *
     * @param string $absPath an absolute path.
     * @param string $actions a comma separated list of action strings.
     * @return void
     * @throws \PHPCR\Security\AccessControlException If permission is denied.
     * @throws \PHPCR\RepositoryException if another error occurs.
     * @api
     */
    public function checkPermission($absPath, $actions)
    {
        if (! $this->hasPermission($absPath, $actions)) {
            throw new \PHPCR\Security\AccessControlException($absPath);
        }
    }

    /**
     * not really anything right now
     *
     * @param string $methodName the name of the method.
     * @param object $target the target object of the operation.
     * @param array $arguments the arguments of the operation.
     * @return boolean false if the operation cannot be performed, true if the operation can be performed or if the repository cannot determine whether the operation can be performed.
     * @throws \PHPCR\RepositoryException if an error occurs
     * @api
     */
    public function hasCapability($methodName, $target, array $arguments)
    {
        //we never determine wether operation can be performed as it is optional ;-)
        //TODO: could implement some
        return true;
    }

    /**
     * not implemented
     */
    public function importXML($parentAbsPath, $in, $uuidBehavior)
    {
        throw new NotImplementedException('Write');
    }

    /**
     * Serializes the node (and if $noRecurse is false, the whole subgraph) at
     * $absPath as an XML stream and outputs it to the supplied URI. The
     * resulting XML is in the system view form. Note that $absPath must be
     * the path of a node, not a property.
     *
     * If $skipBinary is true then any properties of PropertyType.BINARY will be serialized
     * as if they are empty. That is, the existence of the property will be serialized,
     * but its content will not appear in the serialized output (the <sv:value> element
     * will have no content). Note that in the case of multi-value BINARY properties,
     * the number of values in the property will be reflected in the serialized output,
     * though they will all be empty. If $skipBinary is false then the actual value(s)
     * of each BINARY property is recorded using Base64 encoding.
     *
     * If $noRecurse is true then only the node at $absPath and its properties, but not
     * its child nodes, are serialized. If $noRecurse is false then the entire subgraph
     * rooted at $absPath is serialized.
     *
     * If the user lacks read access to some subsection of the specified tree, that
     * section simply does not get serialized, since, from the user's point of view,
     * it is not there.
     *
     * The serialized output will reflect the state of the current workspace as
     * modified by the state of this Session. This means that pending changes
     * (regardless of whether they are valid according to node type constraints)
     * and all namespace mappings in the namespace registry, as modified by the
     * current session-mappings, are reflected in the output.
     *
     * The output XML will be encoded in UTF-8.
     *
     * @param string $absPath The path of the root of the subgraph to be serialized. This must be the path to a node, not a property
     * @param string $out The URI to which the XML serialization of the subgraph will be output.
     * @param boolean $skipBinary A boolean governing whether binary properties are to be serialized.
     * @param boolean $noRecurse A boolean governing whether the subgraph at absPath is to be recursed.
     * @return void
     * @throws \PHPCR\PathNotFoundException if no node exists at absPath.
     * @throws RuntimeException if an error during an I/O operation occurs.
     * @throws \PHPCR\RepositoryException if another error occurs.
     * @api
     */
    public function exportSystemView($absPath, $stream, $skipBinary, $noRecurse)
    {
        $node = $this->getNode($absPath);

        fwrite($stream, '<?xml version="1.0" encoding="UTF-8"?>'."\n");
        $this->exportSystemViewRecursive($node, $stream, $skipBinary, $noRecurse, true);
    }

    /**
     * Recursively output node and all its children into the file in the system view format
     *
     * @param NodeInterface $node the node to output
     * @param resource $stream The stream resource (i.e. aquired with fopen) to which the XML serialization of the subgraph will be output. Must support the fwrite method.
     * @param boolean $skipBinary A boolean governing whether binary properties are to be serialized.
     * @param boolean $noRecurse A boolean governing whether the subgraph at absPath is to be recursed.
     * @param boolean $root Whether this is the root node of the resulting document, meaning the namespace declarations have to be included in it
     *
     * @return void
     */
    private function exportSystemViewRecursive($node, $stream, $skipBinary, $noRecurse, $root=false)
    {
        fwrite($stream, '<sv:node');
        if ($root) {
            $this->exportNamespaceDeclarations($stream);
        }
        fwrite($stream, ' sv:name="'.($node->getPath() == '/' ? 'jcr:root' : htmlspecialchars($node->getName())).'">');

        // the order MUST be primary type, then mixins, if any, then jcr:uuid if its a referenceable node
        fwrite($stream, '<sv:property sv:name="jcr:primaryType" sv:type="Name"><sv:value>'.htmlspecialchars($node->getPropertyValue('jcr:primaryType')).'</sv:value></sv:property>');
        if ($node->hasProperty('jcr:mixinTypes')) {
            fwrite($stream, '<sv:property sv:name="jcr:mixinTypes" sv:type="Name">');
            foreach ($node->getPropertyValue('jcr:mixinTypes') as $type) {
                fwrite($stream, '<sv:value>'.htmlspecialchars($type).'</sv:value>');
            }
            fwrite($stream, '</sv:property>');
        }
        if ($node->isNodeType('mix:referenceable')) {
            fwrite($stream, '<sv:property sv:name="jcr:uuid" sv:type="String"><sv:value>'.$node->getIdentifier().'</sv:value></sv:property>');
        }

        foreach ($node->getProperties() as $name => $property) {
            if ($name == 'jcr:primaryType' || $name == 'jcr:mixinTypes' || $name == 'jcr:uuid') {
                // explicitly handled before
                continue;
            }
            if (PropertyType::BINARY == $property->getType() && $skipBinary) {
                // do not output binary data in the xml
                continue;
            }
            fwrite($stream, '<sv:property sv:name="'.htmlentities($name).'" sv:type="'
                                . PropertyType::nameFromValue($property->getType()).'"'
                                . ($property->isMultiple() ? ' sv:multiple="true"' : '')
                                . '>');
            $values = $property->isMultiple() ? $property->getString() : array($property->getString());

            foreach ($values as $value) {
                if (PropertyType::BINARY == $property->getType()) {
                    $val = base64_encode($value);
                } else {
                    $val = htmlspecialchars($value);
                    //TODO: can we still have invalid characters after this? if so base64 and property, xsi:type="xsd:base64Binary"
                }
                fwrite($stream, "<sv:value>$val</sv:value>");
            }
            fwrite($stream, "</sv:property>");
        }
        if (! $noRecurse) {
            foreach ($node as $child) {
                $this->exportSystemViewRecursive($child, $stream, $skipBinary, $noRecurse);
            }
        }
        fwrite($stream, '</sv:node>');
    }

    /**
     * Serializes the node (and if $noRecurse is false, the whole subgraph) at
     * $absPath as an XML stream and outputs it to the supplied URI. The
     * resulting XML is in the document view form. Note that $absPath must be
     * the path of a node, not a property.
     *
     * If $skipBinary is true then any properties of PropertyType.BINARY will be serialized as if
     * they are empty. That is, the existence of the property will be serialized, but its content
     * will not appear in the serialized output (the value of the attribute will be empty). If
     * $skipBinary is false then the actual value(s) of each BINARY property is recorded using
     * Base64 encoding.
     *
     * If $noRecurse is true then only the node at $absPath and its properties, but not its
     * child nodes, are serialized. If $noRecurse is false then the entire subgraph rooted at
     * $absPath is serialized.
     *
     * If the user lacks read access to some subsection of the specified tree, that section
     * simply does not get serialized, since, from the user's point of view, it is not there.
     *
     * The serialized output will reflect the state of the current workspace as modified by
     * the state of this Session. This means that pending changes (regardless of whether they
     * are valid according to node type constraints) and all namespace mappings in the
     * namespace registry, as modified by the current session-mappings, are reflected in
     * the output.
     *
     * The output XML will be encoded in UTF-8.
     *
     * @param string $absPath The path of the root of the subgraph to be serialized. This must be the path to a node, not a property
     * @param resource $stream The stream resource (i.e. aquired with fopen) to which the XML serialization of the subgraph will be output. Must support the fwrite method.
     * @param boolean $skipBinary A boolean governing whether binary properties are to be serialized.
     * @param boolean $noRecurse A boolean governing whether the subgraph at absPath is to be recursed.
     * @return void
     * @throws \PHPCR\PathNotFoundException if no node exists at absPath.
     * @throws RuntimeException if an error during an I/O operation occurs.
     * @throws \PHPCR\RepositoryException if another error occurs.
     * @api
     */
    public function exportDocumentView($absPath, $stream, $skipBinary, $noRecurse)
    {
        $node = $this->getNode($absPath);

        fwrite($stream, '<?xml version="1.0" encoding="UTF-8"?>'."\n");
        $this->exportDocumentViewRecursive($node, $stream, $skipBinary, $noRecurse, true);
    }

    /**
     * Recursively output node and all its children into the file in the document view format
     *
     * @param NodeInterface $node the node to output
     * @param resource $stream the resource to write data out to
     * @param boolean $skipBinary A boolean governing whether binary properties are to be serialized.
     * @param boolean $noRecurse A boolean governing whether the subgraph at absPath is to be recursed.
     * @param boolean $root Whether this is the root node of the resulting document, meaning the namespace declarations have to be included in it
     *
     * @return void
     */
    private function exportDocumentViewRecursive($node, $stream, $skipBinary, $noRecurse, $root=false)
    {
        //TODO: encode name according to spec
        $nodename = $this->escapeXmlName($node->getName());
        fwrite($stream, "<$nodename");
        if ($root) {
            $this->exportNamespaceDeclarations($stream);
        }
        foreach ($node->getProperties() as $name => $property) {
            if ($property->isMultiple()) {
                // skip multiple properties. jackrabbit does this too. cheap but whatever. use system view for a complete export
                continue;
            }
            if (PropertyType::BINARY == $property->getType()) {
                if ($skipBinary) {
                    continue;
                }
                $value = base64_encode($property->getString());
            } else {
                $value = htmlspecialchars($property->getString());
            }
            fwrite($stream, ' '.$this->escapeXmlName($name).'="'.$value.'"');
        }
        if ($noRecurse || ! $node->hasNodes()) {
            fwrite($stream, '/>');
        } else {
            fwrite($stream, '>');
            foreach ($node as $child) {
                $this->exportDocumentViewRecursive($child, $stream, $skipBinary, $noRecurse);
            }
            fwrite($stream, "</$nodename>");
        }
    }
    private function escapeXmlName($name)
    {
        $name = preg_replace('/_(x[0-9a-fA-F]{4})/', '_x005f_\\1', $name);
        return str_replace(array(' ',       '<',       '>',       '"',       "'"),
                           array('_x0020_', '_x003c_', '_x003e_', '_x0022_', '_x0027_'),
                           $name); // TODO: more invalid characters?
    }
    private function exportNamespaceDeclarations($stream)
    {
        foreach ($this->workspace->getNamespaceRegistry() as $key => $uri) {
            if (! empty($key)) { // no ns declaration for empty namespace
                fwrite($stream, " xmlns:$key=\"$uri\"");
            }
        }
    }

    /**
     * Within the scope of this Session, this method maps uri to prefix. The
     * remapping only affects operations done through this Session. To clear
     * all remappings, the client must acquire a new Session.
     * All local mappings already present in the Session that include either
     * the specified prefix or the specified uri are removed and the new mapping
     * is added.
     *
     * @param string $prefix a string
     * @param string $uri a string
     * @return void
     *
     * @throws \PHPCR\NamespaceException if an attempt is made to map a namespace URI to a prefix beginning with the
     *                                   characters "xml" (in any combination of case) or if an attempt is made to map
     *                                   either the empty prefix or the empty namespace (i.e., if either $prefix or $uri
     *                                   are the empty string).
     * @throws \PHPCR\RepositoryException if another error occurs.
     * @api
     */
    public function setNamespacePrefix($prefix, $uri)
    {
        $this->namespaceRegistry->checkPrefix($prefix);
        throw new NotImplementedException('TODO: implement session scope remapping of namespaces');
        //this will lead to rewrite all names and paths in requests and replies. part of this can be done in ObjectManager::normalizePath
    }

    /**
     * Returns all prefixes currently mapped to URIs in this Session.
     *
     * @return array a string array
     * @throws \PHPCR\RepositoryException if an error occurs
     * @api
     */
    public function getNamespacePrefixes()
    {
        //TODO: once setNamespacePrefix is implemented, must take session remaps into account
        return $this->namespaceRegistry->getPrefixes();
    }

    /**
     * Returns the URI to which the given prefix is mapped as currently set in
     * this Session.
     *
     * @param string $prefix a string
     * @return string a string
     * @throws \PHPCR\NamespaceException if the specified prefix is unknown.
     * @throws \PHPCR\RepositoryException if another error occurs
     * @api
     */
    public function getNamespaceURI($prefix)
    {
        //TODO: once setNamespacePrefix is implemented, must take session remaps into account
        return $this->namespaceRegistry->getURI($prefix);
    }

    /**
     * Returns the prefix to which the given uri is mapped as currently set in
     * this Session.
     *
     * @param string $uri a string
     * @return string a string
     * @throws \PHPCR\NamespaceException if the specified uri is unknown.
     * @throws \PHPCR\RepositoryException - if another error occurs
     * @api
     */
    public function getNamespacePrefix($uri)
    {
        //TODO: once setNamespacePrefix is implemented, must take session remaps into account
        return $this->namespaceRegistry->getPrefix($uri);
    }

    /**
     * Releases all resources associated with this Session. This method should
     * be called when a Session is no longer needed.
     *
     * @return void
     * @api
     */
    public function logout()
    {
        //TODO anything to do on logout?
        //OPTIMIZATION: flush object manager
        $this->logout = true;
        self::unregisterSession($this);
        $this->getTransport()->logout();
    }

    /**
     * Returns true if this Session object is usable by the client. Otherwise,
     * returns false.
     * A usable Session is one that is neither logged-out, timed-out nor in
     * any other way disconnected from the repository.
     *
     * @return boolean true if this Session is usable, false otherwise.
     * @api
     */
    public function isLive()
    {
        return ! $this->logout;
    }

    /**
     * Returns the access control manager for this Session.
     *
     * @return \PHPCR\Security\AccessControlManager the access control manager for this Session
     * @throws \PHPCR\UnsupportedRepositoryOperationException if access control is not supported.
     * @throws \PHPCR\RepositoryException if another error occurs.
     * @api
     */
    public function getAccessControlManager()
    {
        throw new \PHPCR\UnsupportedRepositoryOperationException();
    }

    /**
     * Returns the retention and hold manager for this Session.
     *
     * @return \PHPCR\Retention\RetentionManagerInterface the retention manager for this Session.
     * @throws \PHPCR\UnsupportedRepositoryOperationException if retention and hold are not supported.
     * @throws \PHPCR\RepositoryException if another error occurs.
     * @api
     */
    public function getRetentionManager()
    {
        throw new \PHPCR\UnsupportedRepositoryOperationException();
    }

    /**
     * Implementation specific: The object manager is also used by other components, i.e. the QueryManager.
     * DO NOT USE if you are a consumer of the api
     * @private
     */
    public function getObjectManager()
    {
        return $this->objectManager;
    }

    /**
     * Implementation specific: The transport implementation is also used by other components, i.e. the NamespaceRegistry
     * @private
     */
    public function getTransport()
    {
        return $this->objectManager->getTransport();
    }

    /**
     * Implementation specific: register session in session registry
     * @private
     */
    protected static function registerSession(Session $session)
    {
        $key = $session->getRegistryKey();
        self::$sessionRegistry[$key] = $session;
    }

    /**
     * Implementation specific: unregister session in session registry
     * @private
     */
    protected static function unregisterSession(Session $session)
    {
        $key = $session->getRegistryKey();
        unset(self::$sessionRegistry[$key]);
    }

    /**
     * Implementation specific: create an id for the session registry
     * @private
     * @return an id for this session
     */
    public function getRegistryKey()
    {
        return spl_object_hash($this);
    }

    /**
     * Implementation specific: get a session from the session registry
     *
     * @private
     * @param $key key for the session
     * @return the session or null if none is registered with the given key
     */
    public static function getSessionFromRegistry($key)
    {
        if (isset(self::$sessionRegistry[$key])) {
            return self::$sessionRegistry[$key];
        } else {
            return null;
        }
    }
}<|MERGE_RESOLUTION|>--- conflicted
+++ resolved
@@ -47,13 +47,10 @@
      * @var ObjectManager
      */
     protected $objectManager;
-<<<<<<< HEAD
+    protected $utx = null;
     /**
      * @var \PHPCR\SimpleCredentials
      */
-=======
-    protected $utx = null;
->>>>>>> ab10bd46
     protected $credentials;
     /**
      * @var bool
