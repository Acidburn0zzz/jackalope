--- conflicted
+++ resolved
@@ -19,13 +19,8 @@
         "jackalope/jackalope-transport": "*",
         "php": ">=5.3.3",
         "ext-xml": "*",
-<<<<<<< HEAD
         "phpcr/phpcr-utils": "~1.1",
-        "phpcr/phpcr": "~2.1.0"
-=======
-        "phpcr/phpcr-utils": ">=1.1.0,<1.3.x-dev",
         "phpcr/phpcr": "~2.1.0,>=2.1.0-beta12"
->>>>>>> 87a3fc8b
     },
     "provide": {
         "phpcr/phpcr-implementation": "2.1.0"
